/* Copyright 2016-2018 Erez Zukerman, Jack Humbert, Yiancar
 *
 * This program is free software: you can redistribute it and/or modify
 * it under the terms of the GNU General Public License as published by
 * the Free Software Foundation, either version 2 of the License, or
 * (at your option) any later version.
 *
 * This program is distributed in the hope that it will be useful,
 * but WITHOUT ANY WARRANTY; without even the implied warranty of
 * MERCHANTABILITY or FITNESS FOR A PARTICULAR PURPOSE.  See the
 * GNU General Public License for more details.
 *
 * You should have received a copy of the GNU General Public License
 * along with this program.  If not, see <http://www.gnu.org/licenses/>.
 */
#pragma once

#if defined(__AVR__)
#    include <avr/pgmspace.h>
#    include <avr/io.h>
#    include <avr/interrupt.h>
#endif
#if defined(PROTOCOL_CHIBIOS)
#    include <hal.h>
#    include "chibios_config.h"
#endif

#include "wait.h"
#include "matrix.h"
#include "keymap.h"

#ifdef BACKLIGHT_ENABLE
#    ifdef LED_MATRIX_ENABLE
#        include "led_matrix.h"
#    else
#        include "backlight.h"
#    endif
#endif

#if defined(RGBLIGHT_ENABLE)
#    include "rgblight.h"
#elif defined(RGB_MATRIX_ENABLE)
// Dummy define RGBLIGHT_MODE_xxxx
#    define RGBLIGHT_H_DUMMY_DEFINE
#    include "rgblight.h"
#endif

#ifdef RGB_MATRIX_ENABLE
#    include "rgb_matrix.h"
#endif

#include "action_layer.h"
#include "eeconfig.h"
#include "bootloader.h"
#include "timer.h"
#include "sync_timer.h"
#include "config_common.h"
#include "gpio.h"
#include "atomic_util.h"
#include "led.h"
#include "action_util.h"
#include "action_tapping.h"
#include "print.h"
#include "send_string_keycodes.h"
#include "suspend.h"
#include <stddef.h>
#include <stdlib.h>

extern layer_state_t default_layer_state;

#ifndef NO_ACTION_LAYER
extern layer_state_t layer_state;
#endif

#if defined(SEQUENCER_ENABLE)
#    include "sequencer.h"
#    include "process_sequencer.h"
#endif

#if defined(MIDI_ENABLE) && defined(MIDI_ADVANCED)
#    include "process_midi.h"
#endif

#ifdef AUDIO_ENABLE
#    include "audio.h"
#    include "process_audio.h"
#    ifdef AUDIO_CLICKY
#        include "process_clicky.h"
#    endif
#endif

#ifdef STENO_ENABLE
#    include "process_steno.h"
#endif

#if defined(AUDIO_ENABLE) || (defined(MIDI_ENABLE) && defined(MIDI_BASIC))
#    include "process_music.h"
#endif

#ifdef BACKLIGHT_ENABLE
#    include "process_backlight.h"
#endif

#ifdef LEADER_ENABLE
#    include "process_leader.h"
#endif

#ifdef UNICODE_ENABLE
#    include "process_unicode.h"
#endif

#ifdef UCIS_ENABLE
#    include "process_ucis.h"
#endif

#ifdef UNICODEMAP_ENABLE
#    include "process_unicodemap.h"
#endif

#ifdef TAP_DANCE_ENABLE
#    include "process_tap_dance.h"
#endif

#ifdef PRINTING_ENABLE
#    include "process_printer.h"
#endif

#ifdef AUTO_SHIFT_ENABLE
#    include "process_auto_shift.h"
#endif

#ifdef COMBO_ENABLE
#    include "process_combo.h"
#endif

#ifdef KEY_LOCK_ENABLE
#    include "process_key_lock.h"
#endif

#ifdef TERMINAL_ENABLE
#    include "process_terminal.h"
#else
#    include "process_terminal_nop.h"
#endif

#ifdef SPACE_CADET_ENABLE
#    include "process_space_cadet.h"
#endif

#ifdef MAGIC_KEYCODE_ENABLE
#    include "process_magic.h"
#endif

#ifdef JOYSTICK_ENABLE
#    include "process_joystick.h"
#endif

#ifdef GRAVE_ESC_ENABLE
#    include "process_grave_esc.h"
#endif

#if defined(RGBLIGHT_ENABLE) || defined(RGB_MATRIX_ENABLE)
#    include "process_rgb.h"
#endif

#ifdef HD44780_ENABLE
#    include "hd44780.h"
#endif

#ifdef HAPTIC_ENABLE
#    include "haptic.h"
#endif

#ifdef OLED_DRIVER_ENABLE
#    include "oled_driver.h"
#endif

#ifdef DIP_SWITCH_ENABLE
#    include "dip_switch.h"
#endif

#ifdef DYNAMIC_MACRO_ENABLE
#    include "process_dynamic_macro.h"
#endif

#ifdef DYNAMIC_KEYMAP_ENABLE
#    include "dynamic_keymap.h"
#endif

#ifdef VIA_ENABLE
#    include "via.h"
#endif

#ifdef WPM_ENABLE
#    include "wpm.h"
#endif

<<<<<<< HEAD
#ifdef USBPD_ENABLE
#    include "usbpd.h"
#endif

// Function substitutions to ease GPIO manipulation
#if defined(__AVR__)
typedef uint8_t pin_t;

#    define setPinInput(pin) (DDRx_ADDRESS(pin) &= ~_BV((pin)&0xF), PORTx_ADDRESS(pin) &= ~_BV((pin)&0xF))
#    define setPinInputHigh(pin) (DDRx_ADDRESS(pin) &= ~_BV((pin)&0xF), PORTx_ADDRESS(pin) |= _BV((pin)&0xF))
#    define setPinInputLow(pin) _Static_assert(0, "AVR processors cannot implement an input as pull low")
#    define setPinOutput(pin) (DDRx_ADDRESS(pin) |= _BV((pin)&0xF))

#    define writePinHigh(pin) (PORTx_ADDRESS(pin) |= _BV((pin)&0xF))
#    define writePinLow(pin) (PORTx_ADDRESS(pin) &= ~_BV((pin)&0xF))
#    define writePin(pin, level) ((level) ? writePinHigh(pin) : writePinLow(pin))

#    define readPin(pin) ((bool)(PINx_ADDRESS(pin) & _BV((pin)&0xF)))

#    define togglePin(pin) (PORTx_ADDRESS(pin) ^= _BV((pin)&0xF))

/*   The AVR series GPIOs have a one clock read delay for changes in the digital input signal.
 *   But here's more margin to make it two clocks. */
#    if !defined(GPIO_INPUT_PIN_DELAY)
#        define GPIO_INPUT_PIN_DELAY 2
#    endif
#    define waitInputPinDelay() wait_cpuclock(GPIO_INPUT_PIN_DELAY)

#elif defined(PROTOCOL_CHIBIOS)
typedef ioline_t pin_t;

#    define setPinInput(pin) palSetLineMode(pin, PAL_MODE_INPUT)
#    define setPinInputHigh(pin) palSetLineMode(pin, PAL_MODE_INPUT_PULLUP)
#    define setPinInputLow(pin) palSetLineMode(pin, PAL_MODE_INPUT_PULLDOWN)
#    define setPinOutput(pin) palSetLineMode(pin, PAL_MODE_OUTPUT_PUSHPULL)

#    define writePinHigh(pin) palSetLine(pin)
#    define writePinLow(pin) palClearLine(pin)
#    define writePin(pin, level) ((level) ? (writePinHigh(pin)) : (writePinLow(pin)))

#    define readPin(pin) palReadLine(pin)

#    define togglePin(pin) palToggleLine(pin)

#endif

#if defined(__ARMEL__) || defined(__ARMEB__)
/* For GPIOs on ARM-based MCUs, the input pins are sampled by the clock of the bus
 * to which the GPIO is connected.
 * The connected buses differ depending on the various series of MCUs.
 * And since the instruction execution clock of the CPU and the bus clock of GPIO are different,
 * there is a delay of several clocks to read the change of the input signal.
 *
 * Define this delay with the GPIO_INPUT_PIN_DELAY macro.
 * If the GPIO_INPUT_PIN_DELAY macro is not defined, the following default values will be used.
 * (A fairly large value of 0.25 microseconds is set.)
 */
#    if !defined(GPIO_INPUT_PIN_DELAY)
#        if defined(STM32_SYSCLK)
#            define GPIO_INPUT_PIN_DELAY (STM32_SYSCLK / 1000000L / 4)
#        elif defined(KINETIS_SYSCLK_FREQUENCY)
#            define GPIO_INPUT_PIN_DELAY (KINETIS_SYSCLK_FREQUENCY / 1000000L / 4)
#        endif
#    endif
#    define waitInputPinDelay() wait_cpuclock(GPIO_INPUT_PIN_DELAY)
#endif

// Atomic macro to help make GPIO and other controls atomic.
#ifdef IGNORE_ATOMIC_BLOCK
/* do nothing atomic macro */
#    define ATOMIC_BLOCK for (uint8_t __ToDo = 1; __ToDo; __ToDo = 0)
#    define ATOMIC_BLOCK_RESTORESTATE ATOMIC_BLOCK
#    define ATOMIC_BLOCK_FORCEON ATOMIC_BLOCK

#elif defined(__AVR__)
/* atomic macro for AVR */
#    include <util/atomic.h>

#    define ATOMIC_BLOCK_RESTORESTATE ATOMIC_BLOCK(ATOMIC_RESTORESTATE)
#    define ATOMIC_BLOCK_FORCEON ATOMIC_BLOCK(ATOMIC_FORCEON)

#elif defined(PROTOCOL_CHIBIOS) || defined(PROTOCOL_ARM_ATSAM)
/* atomic macro for ChibiOS / ARM ATSAM */
#    if defined(PROTOCOL_ARM_ATSAM)
#        include "arm_atsam_protocol.h"
#    endif

static __inline__ uint8_t __interrupt_disable__(void) {
#    if defined(PROTOCOL_CHIBIOS)
    chSysLock();
#    endif
#    if defined(PROTOCOL_ARM_ATSAM)
    __disable_irq();
#    endif
    return 1;
}

static __inline__ void __interrupt_enable__(const uint8_t *__s) {
#    if defined(PROTOCOL_CHIBIOS)
    chSysUnlock();
#    endif
#    if defined(PROTOCOL_ARM_ATSAM)
    __enable_irq();
#    endif
    __asm__ volatile("" ::: "memory");
    (void)__s;
}

#    define ATOMIC_BLOCK(type) for (type, __ToDo = __interrupt_disable__(); __ToDo; __ToDo = 0)
#    define ATOMIC_FORCEON uint8_t sreg_save __attribute__((__cleanup__(__interrupt_enable__))) = 0

#    define ATOMIC_BLOCK_RESTORESTATE _Static_assert(0, "ATOMIC_BLOCK_RESTORESTATE dose not implement")
#    define ATOMIC_BLOCK_FORCEON ATOMIC_BLOCK(ATOMIC_FORCEON)

/* Other platform */
#else

#    define ATOMIC_BLOCK_RESTORESTATE _Static_assert(0, "ATOMIC_BLOCK_RESTORESTATE dose not implement")
#    define ATOMIC_BLOCK_FORCEON _Static_assert(0, "ATOMIC_BLOCK_FORCEON dose not implement")

#endif

=======
>>>>>>> 6f44c2ec
#define SEND_STRING(string) send_string_P(PSTR(string))
#define SEND_STRING_DELAY(string, interval) send_string_with_delay_P(PSTR(string), interval)

// Look-Up Tables (LUTs) to convert ASCII character to keycode sequence.
extern const uint8_t ascii_to_keycode_lut[128];
extern const uint8_t ascii_to_shift_lut[16];
extern const uint8_t ascii_to_altgr_lut[16];
extern const uint8_t ascii_to_dead_lut[16];
// clang-format off
#define KCLUT_ENTRY(a, b, c, d, e, f, g, h) \
    ( ((a) ? 1 : 0) << 0 \
    | ((b) ? 1 : 0) << 1 \
    | ((c) ? 1 : 0) << 2 \
    | ((d) ? 1 : 0) << 3 \
    | ((e) ? 1 : 0) << 4 \
    | ((f) ? 1 : 0) << 5 \
    | ((g) ? 1 : 0) << 6 \
    | ((h) ? 1 : 0) << 7 )
// clang-format on

void send_string(const char *str);
void send_string_with_delay(const char *str, uint8_t interval);
void send_string_P(const char *str);
void send_string_with_delay_P(const char *str, uint8_t interval);
void send_char(char ascii_code);

// For tri-layer
void          update_tri_layer(uint8_t layer1, uint8_t layer2, uint8_t layer3);
layer_state_t update_tri_layer_state(layer_state_t state, uint8_t layer1, uint8_t layer2, uint8_t layer3);

void set_single_persistent_default_layer(uint8_t default_layer);

void tap_random_base64(void);

#define IS_LAYER_ON(layer) layer_state_is(layer)
#define IS_LAYER_OFF(layer) !layer_state_is(layer)

#define IS_LAYER_ON_STATE(state, layer) layer_state_cmp(state, layer)
#define IS_LAYER_OFF_STATE(state, layer) !layer_state_cmp(state, layer)

void     matrix_init_kb(void);
void     matrix_scan_kb(void);
void     matrix_init_user(void);
void     matrix_scan_user(void);
uint16_t get_record_keycode(keyrecord_t *record, bool update_layer_cache);
uint16_t get_event_keycode(keyevent_t event, bool update_layer_cache);
bool     process_action_kb(keyrecord_t *record);
bool     process_record_kb(uint16_t keycode, keyrecord_t *record);
bool     process_record_user(uint16_t keycode, keyrecord_t *record);
void     post_process_record_kb(uint16_t keycode, keyrecord_t *record);
void     post_process_record_user(uint16_t keycode, keyrecord_t *record);

#ifndef BOOTMAGIC_LITE_COLUMN
#    define BOOTMAGIC_LITE_COLUMN 0
#endif
#ifndef BOOTMAGIC_LITE_ROW
#    define BOOTMAGIC_LITE_ROW 0
#endif

void bootmagic_lite(void);

void reset_keyboard(void);

void startup_user(void);
void shutdown_user(void);

void register_code16(uint16_t code);
void unregister_code16(uint16_t code);
void tap_code16(uint16_t code);

void     send_dword(uint32_t number);
void     send_word(uint16_t number);
void     send_byte(uint8_t number);
void     send_nibble(uint8_t number);
uint16_t hex_to_keycode(uint8_t hex);

void led_set_user(uint8_t usb_led);
void led_set_kb(uint8_t usb_led);
bool led_update_user(led_t led_state);
bool led_update_kb(led_t led_state);

void api_send_unicode(uint32_t unicode);<|MERGE_RESOLUTION|>--- conflicted
+++ resolved
@@ -195,27 +195,12 @@
 #    include "wpm.h"
 #endif
 
-<<<<<<< HEAD
 #ifdef USBPD_ENABLE
 #    include "usbpd.h"
 #endif
 
 // Function substitutions to ease GPIO manipulation
 #if defined(__AVR__)
-typedef uint8_t pin_t;
-
-#    define setPinInput(pin) (DDRx_ADDRESS(pin) &= ~_BV((pin)&0xF), PORTx_ADDRESS(pin) &= ~_BV((pin)&0xF))
-#    define setPinInputHigh(pin) (DDRx_ADDRESS(pin) &= ~_BV((pin)&0xF), PORTx_ADDRESS(pin) |= _BV((pin)&0xF))
-#    define setPinInputLow(pin) _Static_assert(0, "AVR processors cannot implement an input as pull low")
-#    define setPinOutput(pin) (DDRx_ADDRESS(pin) |= _BV((pin)&0xF))
-
-#    define writePinHigh(pin) (PORTx_ADDRESS(pin) |= _BV((pin)&0xF))
-#    define writePinLow(pin) (PORTx_ADDRESS(pin) &= ~_BV((pin)&0xF))
-#    define writePin(pin, level) ((level) ? writePinHigh(pin) : writePinLow(pin))
-
-#    define readPin(pin) ((bool)(PINx_ADDRESS(pin) & _BV((pin)&0xF)))
-
-#    define togglePin(pin) (PORTx_ADDRESS(pin) ^= _BV((pin)&0xF))
 
 /*   The AVR series GPIOs have a one clock read delay for changes in the digital input signal.
  *   But here's more margin to make it two clocks. */
@@ -224,25 +209,8 @@
 #    endif
 #    define waitInputPinDelay() wait_cpuclock(GPIO_INPUT_PIN_DELAY)
 
-#elif defined(PROTOCOL_CHIBIOS)
-typedef ioline_t pin_t;
-
-#    define setPinInput(pin) palSetLineMode(pin, PAL_MODE_INPUT)
-#    define setPinInputHigh(pin) palSetLineMode(pin, PAL_MODE_INPUT_PULLUP)
-#    define setPinInputLow(pin) palSetLineMode(pin, PAL_MODE_INPUT_PULLDOWN)
-#    define setPinOutput(pin) palSetLineMode(pin, PAL_MODE_OUTPUT_PUSHPULL)
-
-#    define writePinHigh(pin) palSetLine(pin)
-#    define writePinLow(pin) palClearLine(pin)
-#    define writePin(pin, level) ((level) ? (writePinHigh(pin)) : (writePinLow(pin)))
-
-#    define readPin(pin) palReadLine(pin)
-
-#    define togglePin(pin) palToggleLine(pin)
-
-#endif
-
-#if defined(__ARMEL__) || defined(__ARMEB__)
+#elif defined(__ARMEL__) || defined(__ARMEB__)
+
 /* For GPIOs on ARM-based MCUs, the input pins are sampled by the clock of the bus
  * to which the GPIO is connected.
  * The connected buses differ depending on the various series of MCUs.
@@ -261,65 +229,8 @@
 #        endif
 #    endif
 #    define waitInputPinDelay() wait_cpuclock(GPIO_INPUT_PIN_DELAY)
-#endif
-
-// Atomic macro to help make GPIO and other controls atomic.
-#ifdef IGNORE_ATOMIC_BLOCK
-/* do nothing atomic macro */
-#    define ATOMIC_BLOCK for (uint8_t __ToDo = 1; __ToDo; __ToDo = 0)
-#    define ATOMIC_BLOCK_RESTORESTATE ATOMIC_BLOCK
-#    define ATOMIC_BLOCK_FORCEON ATOMIC_BLOCK
-
-#elif defined(__AVR__)
-/* atomic macro for AVR */
-#    include <util/atomic.h>
-
-#    define ATOMIC_BLOCK_RESTORESTATE ATOMIC_BLOCK(ATOMIC_RESTORESTATE)
-#    define ATOMIC_BLOCK_FORCEON ATOMIC_BLOCK(ATOMIC_FORCEON)
-
-#elif defined(PROTOCOL_CHIBIOS) || defined(PROTOCOL_ARM_ATSAM)
-/* atomic macro for ChibiOS / ARM ATSAM */
-#    if defined(PROTOCOL_ARM_ATSAM)
-#        include "arm_atsam_protocol.h"
-#    endif
-
-static __inline__ uint8_t __interrupt_disable__(void) {
-#    if defined(PROTOCOL_CHIBIOS)
-    chSysLock();
-#    endif
-#    if defined(PROTOCOL_ARM_ATSAM)
-    __disable_irq();
-#    endif
-    return 1;
-}
-
-static __inline__ void __interrupt_enable__(const uint8_t *__s) {
-#    if defined(PROTOCOL_CHIBIOS)
-    chSysUnlock();
-#    endif
-#    if defined(PROTOCOL_ARM_ATSAM)
-    __enable_irq();
-#    endif
-    __asm__ volatile("" ::: "memory");
-    (void)__s;
-}
-
-#    define ATOMIC_BLOCK(type) for (type, __ToDo = __interrupt_disable__(); __ToDo; __ToDo = 0)
-#    define ATOMIC_FORCEON uint8_t sreg_save __attribute__((__cleanup__(__interrupt_enable__))) = 0
-
-#    define ATOMIC_BLOCK_RESTORESTATE _Static_assert(0, "ATOMIC_BLOCK_RESTORESTATE dose not implement")
-#    define ATOMIC_BLOCK_FORCEON ATOMIC_BLOCK(ATOMIC_FORCEON)
-
-/* Other platform */
-#else
-
-#    define ATOMIC_BLOCK_RESTORESTATE _Static_assert(0, "ATOMIC_BLOCK_RESTORESTATE dose not implement")
-#    define ATOMIC_BLOCK_FORCEON _Static_assert(0, "ATOMIC_BLOCK_FORCEON dose not implement")
-
-#endif
-
-=======
->>>>>>> 6f44c2ec
+
+#endif
 #define SEND_STRING(string) send_string_P(PSTR(string))
 #define SEND_STRING_DELAY(string, interval) send_string_with_delay_P(PSTR(string), interval)
 
