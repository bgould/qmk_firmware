{
    "manufacturer": "Bastard Keyboards",
    "url": "https://bastardkb.com/charybdis-nano",
    "usb": {
        "pid": "0x1832",
        "vid": "0xA8F8"
    },
<<<<<<< HEAD
    "community_layouts": ["split_3x5_3"],
=======
    "layout_aliases": {
        "LAYOUT_charybdis_3x5": "LAYOUT"
    },
>>>>>>> 2c878b1b
    "layouts": {
        "LAYOUT": {
            "layout": [
                { "label": "L00", "x": 0, "y": 0 },
                { "label": "L01", "x": 1, "y": 0 },
                { "label": "L02", "x": 2, "y": 0 },
                { "label": "L03", "x": 3, "y": 0 },
                { "label": "L04", "x": 4, "y": 0 },
                { "label": "R00", "x": 11, "y": 0 },
                { "label": "R01", "x": 12, "y": 0 },
                { "label": "R02", "x": 13, "y": 0 },
                { "label": "R03", "x": 14, "y": 0 },
                { "label": "R04", "x": 15, "y": 0 },
                { "label": "L10", "x": 0, "y": 1 },
                { "label": "L11", "x": 1, "y": 1 },
                { "label": "L12", "x": 2, "y": 1 },
                { "label": "L13", "x": 3, "y": 1 },
                { "label": "L14", "x": 4, "y": 1 },
                { "label": "R10", "x": 11, "y": 1 },
                { "label": "R11", "x": 12, "y": 1 },
                { "label": "R12", "x": 13, "y": 1 },
                { "label": "R13", "x": 14, "y": 1 },
                { "label": "R14", "x": 15, "y": 1 },
                { "label": "L20", "x": 0, "y": 2 },
                { "label": "L21", "x": 1, "y": 2 },
                { "label": "L22", "x": 2, "y": 2 },
                { "label": "L23", "x": 3, "y": 2 },
                { "label": "L24", "x": 4, "y": 2 },
                { "label": "R20", "x": 11, "y": 2 },
                { "label": "R21", "x": 12, "y": 2 },
                { "label": "R22", "x": 13, "y": 2 },
                { "label": "R23", "x": 14, "y": 2 },
                { "label": "R24", "x": 15, "y": 2 },
                { "label": "L30", "x": 4, "y": 3 },
                { "label": "L31", "x": 5, "y": 3 },
                { "label": "L32", "x": 6, "y": 3 },
                { "label": "R30", "x": 9, "y": 3 },
                { "label": "R31", "x": 10, "y": 3 }
            ]
        },
        "LAYOUT_split_3x5_3": {
            "layout": [
                { "label": "L00", "x": 0, "y": 0 },
                { "label": "L01", "x": 1, "y": 0 },
                { "label": "L02", "x": 2, "y": 0 },
                { "label": "L03", "x": 3, "y": 0 },
                { "label": "L04", "x": 4, "y": 0 },
                { "label": "R00", "x": 11, "y": 0 },
                { "label": "R01", "x": 12, "y": 0 },
                { "label": "R02", "x": 13, "y": 0 },
                { "label": "R03", "x": 14, "y": 0 },
                { "label": "R04", "x": 15, "y": 0 },
                { "label": "L10", "x": 0, "y": 1 },
                { "label": "L11", "x": 1, "y": 1 },
                { "label": "L12", "x": 2, "y": 1 },
                { "label": "L13", "x": 3, "y": 1 },
                { "label": "L14", "x": 4, "y": 1 },
                { "label": "R10", "x": 11, "y": 1 },
                { "label": "R11", "x": 12, "y": 1 },
                { "label": "R12", "x": 13, "y": 1 },
                { "label": "R13", "x": 14, "y": 1 },
                { "label": "R14", "x": 15, "y": 1 },
                { "label": "L20", "x": 0, "y": 2 },
                { "label": "L21", "x": 1, "y": 2 },
                { "label": "L22", "x": 2, "y": 2 },
                { "label": "L23", "x": 3, "y": 2 },
                { "label": "L24", "x": 4, "y": 2 },
                { "label": "R20", "x": 11, "y": 2 },
                { "label": "R21", "x": 12, "y": 2 },
                { "label": "R22", "x": 13, "y": 2 },
                { "label": "R23", "x": 14, "y": 2 },
                { "label": "R24", "x": 15, "y": 2 },
                { "label": "L30", "x": 4, "y": 3 },
                { "label": "L31", "x": 5, "y": 3 },
                { "label": "L32", "x": 6, "y": 3 },
                { "label": "R30", "x": 9, "y": 3 },
                { "label": "R31", "x": 10, "y": 3 },
                { "label": "R32", "x": 11, "y": 3 }
            ]
        }
    }
}<|MERGE_RESOLUTION|>--- conflicted
+++ resolved
@@ -5,13 +5,10 @@
         "pid": "0x1832",
         "vid": "0xA8F8"
     },
-<<<<<<< HEAD
     "community_layouts": ["split_3x5_3"],
-=======
     "layout_aliases": {
         "LAYOUT_charybdis_3x5": "LAYOUT"
     },
->>>>>>> 2c878b1b
     "layouts": {
         "LAYOUT": {
             "layout": [
