<<<<<<< HEAD
# MCU name
MCU = atmega32u4

# Bootloader selection
BOOTLOADER = atmel-dfu

# Build Options
#   change yes to no to disable
#
BOOTMAGIC_ENABLE = lite     # Enable Bootmagic Lite
MOUSEKEY_ENABLE = yes       # Mouse keys
EXTRAKEY_ENABLE = yes       # Audio control and System control
CONSOLE_ENABLE = no         # Console for debug
COMMAND_ENABLE = no         # Commands for debug and configuration
# Do not enable SLEEP_LED_ENABLE. it uses the same timer as BACKLIGHT_ENABLE
SLEEP_LED_ENABLE = no       # Breathing sleep LED during USB suspend
# if this doesn't work, see here: https://github.com/tmk/tmk_keyboard/wiki/FAQ#nkro-doesnt-work
NKRO_ENABLE = yes           # USB Nkey Rollover
BACKLIGHT_ENABLE = no       # Enable keyboard backlight functionality
RGBLIGHT_ENABLE = no        # Enable keyboard RGB underglow
BLUETOOTH_ENABLE = no       # Enable Bluetooth
AUDIO_ENABLE = no           # Audio output
ENCODER_ENABLE = yes
=======
DEFAULT_FOLDER = space_space/rev2
>>>>>>> f4f67977
<|MERGE_RESOLUTION|>--- conflicted
+++ resolved
@@ -1,27 +1 @@
-<<<<<<< HEAD
-# MCU name
-MCU = atmega32u4
-
-# Bootloader selection
-BOOTLOADER = atmel-dfu
-
-# Build Options
-#   change yes to no to disable
-#
-BOOTMAGIC_ENABLE = lite     # Enable Bootmagic Lite
-MOUSEKEY_ENABLE = yes       # Mouse keys
-EXTRAKEY_ENABLE = yes       # Audio control and System control
-CONSOLE_ENABLE = no         # Console for debug
-COMMAND_ENABLE = no         # Commands for debug and configuration
-# Do not enable SLEEP_LED_ENABLE. it uses the same timer as BACKLIGHT_ENABLE
-SLEEP_LED_ENABLE = no       # Breathing sleep LED during USB suspend
-# if this doesn't work, see here: https://github.com/tmk/tmk_keyboard/wiki/FAQ#nkro-doesnt-work
-NKRO_ENABLE = yes           # USB Nkey Rollover
-BACKLIGHT_ENABLE = no       # Enable keyboard backlight functionality
-RGBLIGHT_ENABLE = no        # Enable keyboard RGB underglow
-BLUETOOTH_ENABLE = no       # Enable Bluetooth
-AUDIO_ENABLE = no           # Audio output
-ENCODER_ENABLE = yes
-=======
-DEFAULT_FOLDER = space_space/rev2
->>>>>>> f4f67977
+DEFAULT_FOLDER = space_space/rev2